--- conflicted
+++ resolved
@@ -21,19 +21,10 @@
   },
   "devDependencies": {
     "@dfinity/identity": "^2.2.0",
-<<<<<<< HEAD
     "@types/isomorphic-fetch": "^0.0.39",
     "@vitest/coverage-v8": "^3.0.5",
-=======
     "@eslint/js": "^9.22.0",
-    "@jest/globals": "^29.7.0",
-    "@types/chai": "^5.0.1",
-    "@types/isomorphic-fetch": "^0.0.39",
-    "@types/jest": "^29.5.14",
-    "@types/mocha": "^10.0.10",
-    "chai": "^5.1.2",
     "eslint": "^9.22.0",
->>>>>>> 9dfca589
     "happy-dom": "^17.0.0",
     "isomorphic-fetch": "^3.0.0",
     "typescript": "^5.7.3",
@@ -44,12 +35,7 @@
   "scripts": {
     "build": "tsc && vite build",
     "coverage": "vitest run --coverage",
-<<<<<<< HEAD
-    "test": "vitest"
-=======
     "test": "vitest",
-    "lint": "eslint",
-    "test:prod": "npm run lint && npm run test -- --no-cache"
->>>>>>> 9dfca589
+    "lint": "eslint"
   }
 }