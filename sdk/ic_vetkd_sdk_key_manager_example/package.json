--- conflicted
+++ resolved
@@ -26,10 +26,7 @@
     "eslint-plugin-prettier": "^5.2.5",
     "happy-dom": "^17.0.0",
     "isomorphic-fetch": "^3.0.0",
-<<<<<<< HEAD
     "prettier": "^3.5.3",
-=======
->>>>>>> 77e4551c
     "typescript": "^5.7.3",
     "typescript-eslint": "8.27",
     "vite": "^6.1.2",
