--- conflicted
+++ resolved
@@ -71,19 +71,7 @@
     password: PasswordModel,
     encryptedMaps: EncryptedMaps,
 ) {
-<<<<<<< HEAD
-    const result = await encryptedMaps.set_value(
-        password.owner,
-        password.parentVaultName,
-        password.passwordName,
-        new TextEncoder().encode(password.content),
-    );
-    if ("Err" in result) {
-        throw new Error(result.Err);
-    }
-=======
     await encryptedMaps.set_value(password.owner, password.parentVaultName, password.passwordName, new TextEncoder().encode(password.content));
->>>>>>> 77e4551c
 }
 
 export async function removePassword(
@@ -104,19 +92,7 @@
     password: PasswordModel,
     encryptedMaps: EncryptedMaps,
 ) {
-<<<<<<< HEAD
-    const result = await encryptedMaps.set_value(
-        password.owner,
-        password.parentVaultName,
-        password.passwordName,
-        new TextEncoder().encode(password.content),
-    );
-    if ("Err" in result) {
-        throw new Error(result.Err);
-    }
-=======
     await encryptedMaps.set_value(password.owner, password.parentVaultName, password.passwordName, new TextEncoder().encode(password.content));
->>>>>>> 77e4551c
 }
 
 export async function addUser(
