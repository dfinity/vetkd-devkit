import Principal "mo:base/Principal";
import Blob "mo:base/Blob";
import Buffer "mo:base/Buffer";
import Array "mo:base/Array";
import Debug "mo:base/Debug";
import OrderedMap "mo:base/OrderedMap";
import Result "mo:base/Result";
import Types "../Types";
import Text "mo:base/Text";
import Nat8 "mo:base/Nat8";

module {
    public type VetKeyVerificationKey = Blob;
    public type VetKey = Blob;
    public type Owner = Principal;
    public type Caller = Principal;
    public type KeyName = Blob;
    public type KeyId = (Owner, KeyName);
    public type TransportKey = Blob;
    type VetkdSystemApi = actor {
        vetkd_public_key : ({
            canister_id : ?Principal;
<<<<<<< HEAD
            derivation_path : [Blob];
            key_id : { curve : { #bls12_381 }; name : Text };
        }) -> async ({ public_key : Blob });
        vetkd_encrypted_key : ({
            public_key_derivation_path : [Blob];
            derivation_id : Blob;
            key_id : { curve : { #bls12_381 }; name : Text };
            encryption_public_key : Blob;
=======
            context : Blob;
            key_id : { curve : { #bls12_381_g2 }; name : Text };
        }) -> async ({ public_key : Blob });
        vetkd_derive_key : ({
            context : Blob;
            input : Blob;
            key_id : { curve : { #bls12_381_g2 }; name : Text };
            transport_public_key : Blob;
>>>>>>> cef44376
        }) -> async ({ encrypted_key : Blob });
    };

    func compareKeyIds(a : KeyId, b : KeyId) : { #less; #greater; #equal } {
        let ownersCompare = Principal.compare(a.0, b.0);
        if (ownersCompare == #equal) {
            Blob.compare(a.1, b.1);
        } else {
            ownersCompare;
        };
    };

    func accessControlMapOps() : OrderedMap.Operations<Caller> {
        OrderedMap.Make<Caller>(Principal.compare);
    };

    func sharedKeysMapOps() : OrderedMap.Operations<KeyId> {
        OrderedMap.Make<KeyId>(compareKeyIds);
    };

    // KeyManager class
    public class KeyManager<T>(domainSeparator : Text, accessRightsOperations : Types.AccessControlOperations<T>) {
        public var accessControl : OrderedMap.Map<Principal, [(KeyId, T)]> = accessControlMapOps().empty();
        public var sharedKeys : OrderedMap.Map<KeyId, [Principal]> = sharedKeysMapOps().empty();
        var managementCanisterPrincipalText = "aaaaa-aa";
        let domainSeparatorBytes = Text.encodeUtf8(domainSeparator);

        // Get accessible shared key IDs for a caller
        public func getAccessibleSharedKeyIds(caller : Caller) : [KeyId] {
            switch (accessControlMapOps().get(accessControl, caller)) {
                case (null) { [] };
                case (?entries) {
                    Array.map<(KeyId, T), KeyId>(entries, func((keyId, _)) = keyId);
                };
            };
        };

        // Get shared user access for a key
        public func getSharedUserAccessForKey(caller : Caller, keyId : KeyId) : Result.Result<[(Caller, T)], Text> {
            let canRead = ensureUserCanRead(caller, keyId);
            switch (canRead) {
                case (#err(msg)) { return #err(msg) };
                case (_) {};
            };

            let users = switch (sharedKeysMapOps().get(sharedKeys, keyId)) {
                case (null) { return #ok([]) };
                case (?users) users;
            };

            let results = Buffer.Buffer<(Caller, T)>(0);
            for (user in users.vals()) {
                switch (getUserRights(caller, keyId, user)) {
                    case (#err(msg)) { return #err(msg) };
                    case (#ok(optRights)) {
                        switch (optRights) {
                            case (null) {
                                Debug.trap("bug: missing access rights");
                            };
                            case (?rights) {
                                results.add((user, rights));
                            };
                        };
                    };
                };
            };
            #ok(Buffer.toArray(results));
        };

        // Get vetkey verification key
        public func getVetkeyVerificationKey() : async VetKeyVerificationKey {
            let context = domainSeparatorBytes;

            let request = {
                canister_id = null;
                context;
                key_id = bls12_381TestKey1();
            };

            let (reply) = await (actor (managementCanisterPrincipalText) : VetkdSystemApi).vetkd_public_key(request);
            reply.public_key;
        };

        // Get encrypted vetkey
        public func getEncryptedVetkey(caller : Caller, keyId : KeyId, transportKey : TransportKey) : async Result.Result<VetKey, Text> {
            switch (ensureUserCanRead(caller, keyId)) {
                case (#err(msg)) { #err(msg) };
                case (#ok(_)) {
<<<<<<< HEAD
                    let principalBytes = Blob.toArray(Principal.toBlob(keyId.0));
                    let derivationId = Array.flatten<Nat8>([
                        [Nat8.fromNat(Array.size<Nat8>(principalBytes))],
                        principalBytes,
=======
                    let input = Array.flatten<Nat8>([
                        Blob.toArray(Principal.toBlob(keyId.0)),
>>>>>>> cef44376
                        Blob.toArray(keyId.1),
                    ]);

                    let context = domainSeparatorBytes;

                    let request = {
<<<<<<< HEAD
                        derivation_id = Blob.fromArray(derivationId);
                        public_key_derivation_path = derivationPath;
=======
                        input = Blob.fromArray(input);
                        context;
>>>>>>> cef44376
                        key_id = bls12_381TestKey1();
                        transport_public_key = transportKey;
                    };

<<<<<<< HEAD
                    let (reply) = await (actor (managementCanisterPrincipalText) : VetkdSystemApi).vetkd_encrypted_key(request);
=======
                    let (reply) = await (actor (managementCanisterPrincipalText) : VetkdSystemApi).vetkd_derive_key(request);
>>>>>>> cef44376
                    #ok(reply.encrypted_key);
                };
            };
        };

        // Get user rights
        public func getUserRights(caller : Caller, keyId : KeyId, user : Principal) : Result.Result<?T, Text> {
            switch (ensureUserCanGetUserRights(caller, keyId)) {
                case (#err(msg)) { #err(msg) };
                case (#ok(_)) {
                    #ok(
                        do ? {
                            if (Principal.equal(user, keyId.0)) {
                                accessRightsOperations.ownerRights();
                            } else {
                                let entries = accessControlMapOps().get(accessControl, user)!;
                                let (k, rights) = Array.find<(KeyId, T)>(
                                    entries,
                                    func((k, rights)) = compareKeyIds(k, keyId) == #equal,
                                )!;
                                rights;
                            };
                        }
                    );
                };
            };
        };

        // Set user rights
        public func setUserRights(caller : Caller, keyId : KeyId, user : Principal, accessRights : T) : Result.Result<?T, Text> {
            switch (ensureUserCanSetUserRights(caller, keyId)) {
                case (#err(msg)) { #err(msg) };
                case (#ok(_)) {
                    if (Principal.equal(caller, keyId.0) and Principal.equal(caller, user)) {
                        return #err("Cannot change key owner's user rights");
                    };

                    // Update sharedKeys
                    let currentUsers = switch (sharedKeysMapOps().get(sharedKeys, keyId)) {
                        case (null) { [] };
                        case (?users) { users };
                    };

                    let newUsers = switch (Array.indexOf<Principal>(user, currentUsers, Principal.equal)) {
                        case (?_) currentUsers;
                        case (null) Array.append<Principal>(currentUsers, [user]);
                    };

                    sharedKeys := sharedKeysMapOps().put(sharedKeys, keyId, newUsers);

                    // Update accessControl
                    let currentEntries = switch (accessControlMapOps().get(accessControl, user)) {
                        case (null) { [] };
                        case (?entries) { entries };
                    };

                    var oldRights : ?T = null;
                    let newEntries = switch (
                        Array.indexOf<(KeyId, T)>(
                            (keyId, accessRightsOperations.ownerRights()),
                            currentEntries,
                            func(a, b) = compareKeyIds(a.0, b.0) == #equal,
                        )
                    ) {
                        case (?index) {
                            let mutCurrentEntries = Array.thaw<(KeyId, T)>(currentEntries);
                            oldRights := ?mutCurrentEntries[index].1;
                            mutCurrentEntries[index] := (keyId, accessRights);
                            Array.freeze(mutCurrentEntries);
                        };
                        case (null) {
                            Array.append<(KeyId, T)>(currentEntries, [(keyId, accessRights)]);
                        };
                    };
                    accessControl := accessControlMapOps().put(accessControl, user, newEntries);
                    #ok(oldRights);
                };
            };
        };

        // Remove user
        public func removeUserRights(caller : Caller, keyId : KeyId, user : Principal) : Result.Result<?T, Text> {
            switch (ensureUserCanSetUserRights(caller, keyId)) {
                case (#err(msg)) { #err(msg) };
                case (#ok(_)) {
                    if (Principal.equal(caller, user) and Principal.equal(caller, keyId.0)) {
                        return #err("Cannot remove key owner");
                    };

                    // Update sharedKeys
                    let currentUsers = switch (sharedKeysMapOps().get(sharedKeys, keyId)) {
                        case (null) { [] };
                        case (?users) { users };
                    };
                    let newUsers = Array.filter<Caller>(currentUsers, func(u) = not Principal.equal(u, user));
                    sharedKeys := sharedKeysMapOps().put(sharedKeys, keyId, newUsers);

                    // Update accessControl
                    let currentEntries = switch (accessControlMapOps().get(accessControl, user)) {
                        case (null) { [] };
                        case (?entries) { entries };
                    };
                    let (newEntries, oldRights) = Array.foldRight<(KeyId, T), ([(KeyId, T)], ?T)>(
                        currentEntries,
                        ([], null),
                        func((k, r), (entries, rights)) {
                            if (compareKeyIds(k, keyId) == #equal) {
                                (entries, ?r);
                            } else {
                                (Array.append<(KeyId, T)>(entries, [(k, r)]), rights);
                            };
                        },
                    );
                    accessControl := accessControlMapOps().put(accessControl, user, newEntries);
                    #ok(oldRights);
                };
            };
        };

        public func ensureUserCanRead(user : Principal, keyId : KeyId) : Result.Result<T, Text> {
            if (Principal.equal(user, keyId.0)) {
                return #ok(accessRightsOperations.ownerRights());
            };

            switch (accessControlMapOps().get(accessControl, user)) {
                case (null) { #err("unauthorized") };
                case (?entries) {
                    for ((k, rights) in entries.vals()) {
                        if (compareKeyIds(k, keyId) == #equal) {
                            if (accessRightsOperations.canRead(rights)) {
                                return #ok(rights);
                            } else {
                                return #err("unauthorized");
                            };
                        };
                    };
                    #err("unauthorized");
                };
            };
        };

        public func ensureUserCanWrite(user : Principal, keyId : KeyId) : Result.Result<T, Text> {
            if (Principal.equal(user, keyId.0)) {
                return #ok(accessRightsOperations.ownerRights());
            };

            switch (accessControlMapOps().get(accessControl, user)) {
                case (null) { #err("unauthorized") };
                case (?entries) {
                    for ((k, rights) in entries.vals()) {
                        if (compareKeyIds(k, keyId) == #equal) {
                            if (accessRightsOperations.canWrite(rights)) {
                                return #ok(rights);
                            } else {
                                return #err("unauthorized");
                            };
                        };
                    };
                    #err("unauthorized");
                };
            };
        };

        public func setVetKDTestingCanister(canister : Text) {
            managementCanisterPrincipalText := canister;
        };

        private func ensureUserCanGetUserRights(user : Principal, keyId : KeyId) : Result.Result<T, Text> {
            if (Principal.equal(user, keyId.0)) {
                return #ok(accessRightsOperations.ownerRights());
            };

            switch (accessControlMapOps().get(accessControl, user)) {
                case (null) { #err("unauthorized") };
                case (?entries) {
                    for ((k, rights) in entries.vals()) {
                        if (compareKeyIds(k, keyId) == #equal) {
                            if (accessRightsOperations.canGetUserRights(rights)) {
                                return #ok(rights);
                            } else {
                                return #err("unauthorized");
                            };
                        };
                    };
                    #err("unauthorized");
                };
            };
        };

        private func ensureUserCanSetUserRights(user : Principal, keyId : KeyId) : Result.Result<T, Text> {
            if (Principal.equal(user, keyId.0)) {
                return #ok(accessRightsOperations.ownerRights());
            };

            switch (accessControlMapOps().get(accessControl, user)) {
                case (null) { #err("unauthorized") };
                case (?entries) {
                    for ((k, rights) in entries.vals()) {
                        if (compareKeyIds(k, keyId) == #equal) {
                            if (accessRightsOperations.canSetUserRights(rights)) {
                                return #ok(rights);
                            } else {
                                return #err("unauthorized");
                            };
                        };
                    };
                    #err("unauthorized");
                };
            };
        };
    };

    // Helper function for BLS12-381 test key
    func bls12_381TestKey1() : { curve : { #bls12_381 }; name : Text } {
        { curve = #bls12_381; name = "insecure_test_key_1" };
    };
};<|MERGE_RESOLUTION|>--- conflicted
+++ resolved
@@ -20,16 +20,6 @@
     type VetkdSystemApi = actor {
         vetkd_public_key : ({
             canister_id : ?Principal;
-<<<<<<< HEAD
-            derivation_path : [Blob];
-            key_id : { curve : { #bls12_381 }; name : Text };
-        }) -> async ({ public_key : Blob });
-        vetkd_encrypted_key : ({
-            public_key_derivation_path : [Blob];
-            derivation_id : Blob;
-            key_id : { curve : { #bls12_381 }; name : Text };
-            encryption_public_key : Blob;
-=======
             context : Blob;
             key_id : { curve : { #bls12_381_g2 }; name : Text };
         }) -> async ({ public_key : Blob });
@@ -38,7 +28,6 @@
             input : Blob;
             key_id : { curve : { #bls12_381_g2 }; name : Text };
             transport_public_key : Blob;
->>>>>>> cef44376
         }) -> async ({ encrypted_key : Blob });
     };
 
@@ -127,37 +116,23 @@
             switch (ensureUserCanRead(caller, keyId)) {
                 case (#err(msg)) { #err(msg) };
                 case (#ok(_)) {
-<<<<<<< HEAD
                     let principalBytes = Blob.toArray(Principal.toBlob(keyId.0));
-                    let derivationId = Array.flatten<Nat8>([
+                    let input = Array.flatten<Nat8>([
                         [Nat8.fromNat(Array.size<Nat8>(principalBytes))],
                         principalBytes,
-=======
-                    let input = Array.flatten<Nat8>([
-                        Blob.toArray(Principal.toBlob(keyId.0)),
->>>>>>> cef44376
                         Blob.toArray(keyId.1),
                     ]);
 
                     let context = domainSeparatorBytes;
 
                     let request = {
-<<<<<<< HEAD
-                        derivation_id = Blob.fromArray(derivationId);
-                        public_key_derivation_path = derivationPath;
-=======
                         input = Blob.fromArray(input);
                         context;
->>>>>>> cef44376
                         key_id = bls12_381TestKey1();
                         transport_public_key = transportKey;
                     };
 
-<<<<<<< HEAD
-                    let (reply) = await (actor (managementCanisterPrincipalText) : VetkdSystemApi).vetkd_encrypted_key(request);
-=======
                     let (reply) = await (actor (managementCanisterPrincipalText) : VetkdSystemApi).vetkd_derive_key(request);
->>>>>>> cef44376
                     #ok(reply.encrypted_key);
                 };
             };
