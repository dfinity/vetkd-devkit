--- conflicted
+++ resolved
@@ -52,10 +52,6 @@
     public class KeyManager<T>(domainSeparator : Text, accessRightsOperations : Types.AccessControlOperations<T>) {
         public var accessControl : OrderedMap.Map<Principal, [(KeyId, T)]> = accessControlMapOps().empty();
         public var sharedKeys : OrderedMap.Map<KeyId, [Principal]> = sharedKeysMapOps().empty();
-<<<<<<< HEAD
-        var managementCanisterPrincipalText = "aaaaa-aa";
-=======
->>>>>>> 348d245b
         let domainSeparatorBytes = Text.encodeUtf8(domainSeparator);
 
         // Get accessible shared key IDs for a caller
@@ -299,10 +295,6 @@
             };
         };
 
-        public func setVetKDTestingCanister(canister : Text) {
-            managementCanisterPrincipalText := canister;
-        };
-
         private func ensureUserCanGetUserRights(user : Principal, keyId : KeyId) : Result.Result<T, Text> {
             if (Principal.equal(user, keyId.0)) {
                 return #ok(accessRightsOperations.ownerRights());
