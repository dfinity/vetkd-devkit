name: Backend CI Rust
on:
  push:
    branches:
      - main
  pull_request:
    paths:
      - backend/rs/**
      - Cargo.toml
      - Cargo.lock
      - .github/workflows/provision-linux.sh
      - .github/workflows/provision-darwin.sh
      - .github/workflows/backend-rust.yml
concurrency:
  group: ${{ github.workflow }}-${{ github.ref }}
  cancel-in-progress: true
jobs:
  cargo-test-backend-linux:
    runs-on: ubuntu-24.04
    steps:
      - uses: actions/checkout@v4
      - name: Provision Linux
        run: bash .github/workflows/provision-linux.sh
      - name: Run Tests Linux
        run: |
          set -eExuo pipefail
          export CARGO_TERM_COLOR=always # ensure output has colors
          cargo build --release --target wasm32-unknown-unknown -p ic-vetkeys-manager-canister -p ic-vetkeys-encrypted-maps-canister -p ic-vetkeys-canisters-tests
          cargo test
          cargo test --doc
  cargo-test-backend-darwin:
    runs-on: macos-15
    steps:
      - uses: actions/checkout@v4
      - name: Provision Darwin
        run: |
          bash .github/workflows/provision-darwin.sh
      - name: Run Tests Darwin
        run: |
          set -eExuo pipefail
          export CARGO_TERM_COLOR=always # ensure output has colors
<<<<<<< HEAD
          cargo build --release --target wasm32-unknown-unknown -p ic-vetkeys-manager-canister -p ic-vetkeys-encrypted-maps-canister
          cargo test
          cargo test --doc
=======
          cargo build --release --target wasm32-unknown-unknown -p ic-vetkeys-manager-canister -p ic-vetkeys-encrypted-maps-canister -p ic-vetkeys-canisters-tests
          cargo test
>>>>>>> 6841466c
<|MERGE_RESOLUTION|>--- conflicted
+++ resolved
@@ -39,11 +39,6 @@
         run: |
           set -eExuo pipefail
           export CARGO_TERM_COLOR=always # ensure output has colors
-<<<<<<< HEAD
-          cargo build --release --target wasm32-unknown-unknown -p ic-vetkeys-manager-canister -p ic-vetkeys-encrypted-maps-canister
-          cargo test
-          cargo test --doc
-=======
           cargo build --release --target wasm32-unknown-unknown -p ic-vetkeys-manager-canister -p ic-vetkeys-encrypted-maps-canister -p ic-vetkeys-canisters-tests
           cargo test
->>>>>>> 6841466c
+          cargo test --doc